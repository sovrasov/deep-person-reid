--- conflicted
+++ resolved
@@ -27,12 +27,7 @@
         label_smooth (bool, optional): use label smoothing regularizer. Default is True.
 
     Examples::
-<<<<<<< HEAD
 
-        import torch
-=======
-        
->>>>>>> 7011bffc
         import torchreid
         datamanager = torchreid.data.ImageDataManager(
             root='path/to/reid-data',
